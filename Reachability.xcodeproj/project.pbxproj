--- conflicted
+++ resolved
@@ -786,12 +786,8 @@
 			buildSettings = {
 				ALWAYS_EMBED_SWIFT_STANDARD_LIBRARIES = NO;
 				APPLICATION_EXTENSION_API_ONLY = YES;
-<<<<<<< HEAD
-				"CODE_SIGN_IDENTITY[sdk=appletvos*]" = "";
-=======
 				CLANG_ENABLE_CODE_COVERAGE = NO;
 				"CODE_SIGN_IDENTITY[sdk=appletvos*]" = "iPhone Developer";
->>>>>>> b249104f
 				DEFINES_MODULE = YES;
 				DEVELOPMENT_TEAM = "";
 				DYLIB_COMPATIBILITY_VERSION = 1;
